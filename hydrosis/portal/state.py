"""State management primitives backing the HydroSIS portal API.

This module defines light-weight data containers and serialisation helpers that
can be used by multiple persistence backends.  The default in-memory
implementation is retained for compatibility, whilst additional storage
mechanisms (for example a SQL database) can implement the :class:`PortalState`
protocol to plug into the web application.
"""
from __future__ import annotations

from dataclasses import dataclass, field
from datetime import datetime, timezone
import uuid
<<<<<<< HEAD
from typing import (
    Any,
    Dict,
    List,
    Mapping,
    MutableMapping,
    Optional,
    Protocol,
    Sequence,
    runtime_checkable,
)

from hydrosis.config import ComparisonPlanConfig, ModelConfig, ScenarioConfig
from hydrosis.evaluation.comparison import ModelScore
from hydrosis.workflow import EvaluationOutcome, ScenarioRun, WorkflowResult
=======
import threading

from hydrosis.config import ModelConfig, ScenarioConfig
from hydrosis.workflow import WorkflowResult, ScenarioRun, EvaluationOutcome
>>>>>>> 129bf86e


@dataclass
class ConversationMessage:
    """Single utterance exchanged between the user and the assistant."""

    role: str
    content: str
    intent: Optional[MutableMapping[str, object]] = None
    timestamp: datetime = field(default_factory=lambda: datetime.now(timezone.utc))


@dataclass
class Conversation:
    """Minimal conversation log with linked intents."""

    id: str
    messages: List[ConversationMessage] = field(default_factory=list)

    def add(self, message: ConversationMessage) -> None:
        self.messages.append(message)


@dataclass
class Project:
    """Project configuration stored within the portal."""

    id: str
    name: Optional[str]
    model_config: ModelConfig

    def to_summary(self) -> Dict[str, object]:
        config_dict = self.model_config.to_dict()
        return {
            "id": self.id,
            "name": self.name,
            "scenarios": [
                scenario["id"] for scenario in config_dict.get("scenarios", [])
            ],
            "evaluation": config_dict.get("evaluation"),
        }


@dataclass
class ProjectInputs:
    """Persisted hydrological inputs associated with a project."""

    project_id: str
    forcing: Dict[str, List[float]]
    observations: Optional[Dict[str, List[float]]]
    updated_at: datetime = field(default_factory=lambda: datetime.now(timezone.utc))

    def to_dict(self) -> Dict[str, object]:
        return {
            "project_id": self.project_id,
            "forcing": {key: list(values) for key, values in self.forcing.items()},
            "observations": {
                key: list(values) for key, values in (self.observations or {}).items()
            }
            or None,
            "updated_at": self.updated_at.isoformat(),
        }


@dataclass
class RunRecord:
    """Execution record of a workflow invocation."""

    id: str
    project_id: str
    scenario_ids: Sequence[str]
    created_at: datetime
    status: str
    result: Optional[WorkflowResult] = None
    error: Optional[str] = None

    def to_dict(self) -> Dict[str, object]:
        return {
            "id": self.id,
            "project_id": self.project_id,
            "scenario_ids": list(self.scenario_ids),
            "created_at": self.created_at.isoformat(),
            "status": self.status,
            "error": self.error,
            "result": serialize_workflow_result(self.result) if self.result else None,
        }


@runtime_checkable
class PortalState(Protocol):
    """Common interface implemented by portal persistence backends."""

    # Conversation helpers -------------------------------------------------
    def get_conversation(self, conversation_id: str) -> Conversation:
        ...

    # Project helpers ------------------------------------------------------
    def upsert_project(
        self, project_id: str, name: Optional[str], model_config: ModelConfig
    ) -> Project:
        ...

    def get_project(self, project_id: str) -> Project:
        ...

    def list_projects(self) -> Sequence[Project]:
        ...

    def set_inputs(
        self,
        project_id: str,
        forcing: Mapping[str, Sequence[float]],
        observations: Optional[Mapping[str, Sequence[float]]] = None,
    ) -> ProjectInputs:
        ...

    def get_inputs(self, project_id: str) -> Optional[ProjectInputs]:
        ...

    def add_scenario(
        self,
        project_id: str,
        scenario_id: str,
        description: str,
        modifications: Mapping[str, Mapping[str, Any]],
    ) -> ScenarioConfig:
        ...

    def update_scenario(
        self,
        project_id: str,
        scenario_id: str,
        *,
        description: Optional[str] = None,
        modifications: Optional[Mapping[str, Mapping[str, Any]]] = None,
    ) -> ScenarioConfig:
        ...

    def remove_scenario(self, project_id: str, scenario_id: str) -> None:
        ...

    def list_scenarios(self, project_id: str) -> Sequence[ScenarioConfig]:
        ...

    # Run helpers ----------------------------------------------------------
    def create_run(
        self,
        project_id: str,
        scenario_ids: Sequence[str],
    ) -> RunRecord:
        ...

    def complete_run(self, run_id: str, result: WorkflowResult) -> RunRecord:
        ...

    def fail_run(self, run_id: str, error: str) -> RunRecord:
        ...

    def get_run(self, run_id: str) -> RunRecord:
        ...

    def list_runs(self, project_id: Optional[str] = None) -> Sequence[RunRecord]:
        ...


class InMemoryPortalState:
    """Centralised in-memory state for the API."""

    def __init__(self) -> None:
        self._conversations: Dict[str, Conversation] = {}
        self._projects: Dict[str, Project] = {}
        self._runs: Dict[str, RunRecord] = {}
        self._inputs: Dict[str, ProjectInputs] = {}
        self._run_lock = threading.Lock()

    # Conversation helpers -------------------------------------------------
    def get_conversation(self, conversation_id: str) -> Conversation:
        conversation = self._conversations.get(conversation_id)
        if conversation is None:
            conversation = Conversation(id=conversation_id)
            self._conversations[conversation_id] = conversation
        return conversation

    # Project helpers ------------------------------------------------------
    def upsert_project(
        self, project_id: str, name: Optional[str], model_config: ModelConfig
    ) -> Project:
        project = Project(id=project_id, name=name, model_config=model_config)
        self._projects[project_id] = project
        return project

    def get_project(self, project_id: str) -> Project:
        if project_id not in self._projects:
            raise KeyError(f"Project '{project_id}' is not registered")
        return self._projects[project_id]

    def list_projects(self) -> Sequence[Project]:
        return list(self._projects.values())

    def set_inputs(
        self,
        project_id: str,
        forcing: Mapping[str, Sequence[float]],
        observations: Optional[Mapping[str, Sequence[float]]] = None,
    ) -> ProjectInputs:
        project = self.get_project(project_id)
        normalized_forcing = _normalise_series(forcing)
        normalized_observations = (
            _normalise_series(observations) if observations is not None else None
        )
        dataset = ProjectInputs(
            project_id=project.id,
            forcing=normalized_forcing,
            observations=normalized_observations,
        )
        self._inputs[project_id] = dataset
        return dataset

    def get_inputs(self, project_id: str) -> Optional[ProjectInputs]:
        if project_id not in self._projects:
            raise KeyError(f"Project '{project_id}' is not registered")
        return self._inputs.get(project_id)

    def add_scenario(
        self,
        project_id: str,
        scenario_id: str,
        description: str,
        modifications: Mapping[str, Mapping[str, Any]],
    ) -> ScenarioConfig:
        project = self.get_project(project_id)
        if any(
            scenario.id == scenario_id for scenario in project.model_config.scenarios
        ):
            raise ValueError(f"Scenario '{scenario_id}' already exists")
        scenario = ScenarioConfig(
            id=scenario_id,
            description=description,
            modifications={
                basin: dict(params)
                for basin, params in modifications.items()
            },
        )
        project.model_config.scenarios.append(scenario)
        return scenario

    def update_scenario(
        self,
        project_id: str,
        scenario_id: str,
        *,
        description: Optional[str] = None,
        modifications: Optional[Mapping[str, Mapping[str, Any]]] = None,
    ) -> ScenarioConfig:
        project = self.get_project(project_id)
        for index, scenario in enumerate(project.model_config.scenarios):
            if scenario.id != scenario_id:
                continue
            if description is not None:
                scenario.description = description
            if modifications is not None:
                scenario.modifications = {
                    basin: dict(values)
                    for basin, values in modifications.items()
                }
            project.model_config.scenarios[index] = scenario
            return scenario
        raise KeyError(f"Scenario '{scenario_id}' not found")

    def remove_scenario(self, project_id: str, scenario_id: str) -> None:
        project = self.get_project(project_id)
        scenarios = project.model_config.scenarios
        for index, scenario in enumerate(scenarios):
            if scenario.id == scenario_id:
                del scenarios[index]
                return
        raise KeyError(f"Scenario '{scenario_id}' not found")

    def list_scenarios(self, project_id: str) -> Sequence[ScenarioConfig]:
        project = self.get_project(project_id)
        return list(project.model_config.scenarios)

    # Run helpers ----------------------------------------------------------
    def create_run(
        self,
        project_id: str,
        scenario_ids: Sequence[str],
    ) -> RunRecord:
        run_id = uuid.uuid4().hex
        record = RunRecord(
            id=run_id,
            project_id=project_id,
            scenario_ids=list(scenario_ids),
            created_at=datetime.now(timezone.utc),
            status="pending",
        )
        with self._run_lock:
            self._runs[run_id] = record
        return record

    def start_run(self, run_id: str) -> RunRecord:
        with self._run_lock:
            record = self._runs[run_id]
            record.status = "running"
            return record

    def complete_run(self, run_id: str, result: WorkflowResult) -> RunRecord:
        with self._run_lock:
            record = self._runs[run_id]
            record.status = "completed"
            record.result = result
            return record

    def fail_run(self, run_id: str, error: str) -> RunRecord:
        with self._run_lock:
            record = self._runs[run_id]
            record.status = "failed"
            record.error = error
            return record

    def get_run(self, run_id: str) -> RunRecord:
        with self._run_lock:
            if run_id not in self._runs:
                raise KeyError(f"Run '{run_id}' not found")
            return self._runs[run_id]

    def list_runs(self, project_id: Optional[str] = None) -> Sequence[RunRecord]:
        with self._run_lock:
            runs = list(self._runs.values())
        if project_id is None:
            return sorted(runs, key=lambda record: record.created_at, reverse=True)
        return sorted(
            [run for run in runs if run.project_id == project_id],
            key=lambda record: record.created_at,
            reverse=True,
        )


# Serialisation utilities --------------------------------------------------

def serialize_workflow_result(
    result: Optional[WorkflowResult],
) -> Optional[Dict[str, object]]:
    if result is None:
        return None
    return {
        "baseline": serialize_scenario_run(result.baseline),
        "scenarios": {
            scenario_id: serialize_scenario_run(run)
            for scenario_id, run in result.scenarios.items()
        },
        "overall_scores": [serialize_model_score(score) for score in result.overall_scores or []],
        "evaluation_outcomes": [
            serialize_evaluation_outcome(outcome)
            for outcome in result.evaluation_outcomes
        ],
        "report_path": str(result.report_path) if result.report_path else None,
    }


def serialize_scenario_run(run: ScenarioRun) -> Dict[str, object]:
    return {
        "scenario_id": run.scenario_id,
        "local": run.local,
        "aggregated": run.aggregated,
        "zone_discharge": run.zone_discharge,
    }


def serialize_model_score(score: ModelScore) -> Dict[str, object]:
    return {
        "model_id": score.model_id,
        "per_subbasin": score.per_subbasin,
        "aggregated": score.aggregated,
    }


def serialize_evaluation_outcome(outcome: EvaluationOutcome) -> Dict[str, object]:
    return {
        "plan": outcome.plan.to_dict(),
        "scores": [serialize_model_score(score) for score in outcome.scores],
        "ranking": [serialize_model_score(score) for score in outcome.ranking],
        "ranking_metric": outcome.ranking_metric,
    }



def deserialize_workflow_result(
    payload: Optional[Mapping[str, Any]]
) -> Optional[WorkflowResult]:
    """Rebuild a :class:`WorkflowResult` from serialised JSON data."""

    if payload is None:
        return None

    baseline = deserialize_scenario_run(payload["baseline"])
    scenarios = {
        scenario_id: deserialize_scenario_run(data)
        for scenario_id, data in payload.get("scenarios", {}).items()
    }

    overall_scores = [
        deserialize_model_score(item) for item in payload.get("overall_scores", [])
    ]

    evaluation_outcomes = [
        deserialize_evaluation_outcome(item)
        for item in payload.get("evaluation_outcomes", [])
    ]

    report_path = payload.get("report_path")
    if report_path:
        from pathlib import Path

        report = Path(report_path)
    else:
        report = None

    return WorkflowResult(
        baseline=baseline,
        scenarios=scenarios,
        overall_scores=overall_scores,
        evaluation_outcomes=evaluation_outcomes,
        report_path=report,
    )


def deserialize_scenario_run(data: Mapping[str, Any]) -> ScenarioRun:
    return ScenarioRun(
        scenario_id=data["scenario_id"],
        local={key: list(values) for key, values in data.get("local", {}).items()},
        aggregated={
            key: list(values) for key, values in data.get("aggregated", {}).items()
        },
        zone_discharge={
            zone: {key: list(values) for key, values in flows.items()}
            for zone, flows in data.get("zone_discharge", {}).items()
        },
    )


def deserialize_model_score(data: Mapping[str, Any]) -> ModelScore:
    return ModelScore(
        model_id=data["model_id"],
        per_subbasin={
            basin: {metric: float(value) for metric, value in scores.items()}
            for basin, scores in data.get("per_subbasin", {}).items()
        },
        aggregated={metric: float(value) for metric, value in data.get("aggregated", {}).items()},
    )


def deserialize_evaluation_outcome(data: Mapping[str, Any]) -> EvaluationOutcome:
    plan = ComparisonPlanConfig.from_dict(data["plan"])
    scores = [deserialize_model_score(item) for item in data.get("scores", [])]
    ranking = [deserialize_model_score(item) for item in data.get("ranking", [])]
    return EvaluationOutcome(
        plan=plan,
        scores=scores,
        ranking=ranking,
        ranking_metric=data.get("ranking_metric"),
    )


def _normalise_series(data: Mapping[str, Sequence[float]]) -> Dict[str, List[float]]:
    return {str(key): [float(value) for value in values] for key, values in data.items()}


__all__ = [
    "Conversation",
    "ConversationMessage",
    "PortalState",
    "InMemoryPortalState",
    "Project",
    "RunRecord",
    "ProjectInputs",
    "serialize_workflow_result",
    "serialize_scenario_run",
    "serialize_model_score",
    "serialize_evaluation_outcome",
    "deserialize_workflow_result",
    "deserialize_scenario_run",
    "deserialize_model_score",
    "deserialize_evaluation_outcome",
]<|MERGE_RESOLUTION|>--- conflicted
+++ resolved
@@ -11,7 +11,6 @@
 from dataclasses import dataclass, field
 from datetime import datetime, timezone
 import uuid
-<<<<<<< HEAD
 from typing import (
     Any,
     Dict,
@@ -27,12 +26,6 @@
 from hydrosis.config import ComparisonPlanConfig, ModelConfig, ScenarioConfig
 from hydrosis.evaluation.comparison import ModelScore
 from hydrosis.workflow import EvaluationOutcome, ScenarioRun, WorkflowResult
-=======
-import threading
-
-from hydrosis.config import ModelConfig, ScenarioConfig
-from hydrosis.workflow import WorkflowResult, ScenarioRun, EvaluationOutcome
->>>>>>> 129bf86e
 
 
 @dataclass
