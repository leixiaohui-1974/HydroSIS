--- conflicted
+++ resolved
@@ -83,7 +83,6 @@
 
 # HydroSIS 项目全景文档
 
-<<<<<<< HEAD
 workflow = run_workflow(
     config,
     forcing,
@@ -108,11 +107,9 @@
 上述变量，框架会退回到固定的演示文本。
 
 ### 示例运行与输出
-=======
+
 HydroSIS 是一个面向多情景建模与调度分析的分布式水文模拟框架。项目以结构化配置驱动，涵盖流域划分、产流与汇流模块、参数分区、情景模拟、精度评价、可视化与自然语言报告生成，并提供轻量的 Web 门户与大模型接入能力。本文档从原理、代码实现逻辑、接口形式、调用方式、前端界面和大模型入口等方面，对各功能模块进行逐一说明。
 
----
->>>>>>> 13f6954e
 
 ## 1. 总体架构
 
@@ -573,19 +570,18 @@
 
 ## 19. 扩展建议
 
-<<<<<<< HEAD
 - `hydrosis.reporting.templates` 提供默认的“模型运行概述—关键发现—后续建议”结构，可按需自定义。
 - 提供 `hydrosis.reporting.narratives.qwen_narrative`，可直接接入千问 API。
 - 将 `llm_provider` 设置为 `qwen`（支持环境变量 `HYDROSIS_LLM_PROVIDER`、配置字段或模板上下文）后，无需手动传入回调即可自动调用千问生成摘要。
 - `template_context` 支持预填固定文本，结合模型指标自动生成简明结论，再用大模型补充细节。
-=======
+
 - 如需引入真实 FastAPI，可在 `requirements` 中添加并替换兼容层。
 - 大模型集成可扩展为：
   - 将 `IntentParser` 替换为调用 LLM 的服务。
   - 在报告模板中加入更多业务段落。
   - 通过 LLM 生成参数优化策略（如自动设定目标权重、采样范围）。
 - GIS 层可与真实 DEM/河网数据集对接，结合 `rasterio`/`richdem` 的自动划分能力。
->>>>>>> 13f6954e
+
 
 ---
 
