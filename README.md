# HydroSIS

HydroSIS 是一个面向多情景建模和调度分析的分布式水文模拟框架。框架结构化地组织了流域划分、产流和汇流模块，并提供基于水文站、水库等控制单元的参数分区功能，便于统一调参和情景模拟。

## 核心特性

- **DEM 流域划分**：支持读取 DEM、汇水点等数据，在缺少外部库的情况下也可以通过预处理的子流域信息进行建模。
- **多种产流算法**：内置 SCS 曲线数法、线性水库、XinAnJiang、WETSPA、HYMOD 等概念性产流模块，并保持统一接口便于扩展。
- **多种汇流算法**：提供 Muskingum 与滞后汇流等算法，能够按需组合路由单元。
- **参数分区管理**：基于控制点（如水文站、骨干水库）自动划分参数区，确保下游区段仅包含未被上游参数区覆盖的子流域。
- **情景与输入输出配置**：通过 YAML 配置统一描述输入、模型组件、参数区以及情景修改，便于与自然语言建模接口集成。
- **精度评价与多模型对比**：内置 NSE、RMSE、MAE、百分比偏差等指标及模型对比器，可对多参数分区、多子流域情景的结果进行统一评价。
- **结果可视化与报告生成**：提供指标柱状图、径流过程对比图以及 Markdown 报告生成功能，便于开展模型准确性分析与自动化汇报。

<<<<<<< HEAD
=======

>>>>>>> 35ab33ec
## 目录结构

```
hydrosis/
  config.py            # 配置读取与场景应用
  model.py             # 模型核心调度
  delineation/         # DEM 流域划分配置
  runoff/              # 产流模块
  routing/             # 汇流模块
  parameters/          # 参数分区逻辑
  io/                  # 输入输出工具
config/
  example_model.yaml   # 示例配置文件
```

## 快速开始

1. **准备配置文件**：参考 `config/example_model.yaml`，补充 DEM、汇水点、子流域及参数区定义。
2. **加载配置并实例化模型**：

```python
from pathlib import Path
from hydrosis import HydroSISModel, ModelConfig
from hydrosis.io.inputs import load_forcing
from hydrosis.io.outputs import write_simulation_results

config = ModelConfig.from_yaml(Path("config/example_model.yaml"))
model = HydroSISModel.from_config(config)
forcing = load_forcing(Path("data/forcing/precipitation"))

local_results = model.run(forcing)
aggregated = model.accumulate_discharge(local_results)
write_simulation_results(config.io.results_directory, aggregated)

# 可以直接提取参数分区控制点的流量序列：
zone_flows = model.parameter_zone_discharge(local_results)
<<<<<<< HEAD
=======

>>>>>>> 35ab33ec
```

3. **应用情景参数调整**：

```python
config.apply_scenario("reservoir_reoperation", model.subbasins.values())
results = model.accumulate_discharge(model.run(forcing))
```

4. **开展精度评价、可视化与报告生成**：

```python
from hydrosis import run_workflow

observed = {...}  # 例如由水文站径流观测整理得到

result = run_workflow(
    config,
    forcing,
    observations=observed,
    scenario_ids=["reservoir_reoperation"],
    persist_outputs=True,
    generate_report=True,
)

print(result.overall_scores[0].aggregated)  # 输出基准情景的指标
for outcome in result.evaluation_outcomes:
    print(outcome.plan.id, [score.model_id for score in outcome.ranking])
```

### 示例运行与输出

仓库在 `config/example_model.yaml` 中提供了一份可直接运行的配置，并在
`data/sample/forcing` 与 `data/sample/observations` 下准备了合成的降雨、径流观测
数据。执行以下命令即可运行完整流程、生成精度评估与 Markdown 报告：

```bash
python examples/run_sample_workflow.py
```

脚本会自动：

- 根据示例配置加载模型、运行基准情景与水库调度情景；
- 在 `results/example_run/baseline` 与 `results/example_run/reservoir_reoperation`
  下保存累积径流结果；
- 输出各参数分区控制点的汇流过程，并在 `results/example_run/reports`
  中生成 Markdown 格式的评估报告；
- 若缺少观测数据，将以基准情景结果为基础生成轻微扰动的合成观测，写入
  `data/sample/observations` 以便复现实验。

若运行环境未安装 PyYAML，脚本会自动改用 `config/example_model.json`
加载同等配置，因此无需额外依赖即可复现示例流程。

运行结束后可直接查看 `results/example_run` 目录下的 CSV、图表与报告，
用于快速了解模型参数、情景配置及准确性分析的效果。

<<<<<<< HEAD
=======
=======

```

>>>>>>> 35ab33ec
## 与大模型集成

- 所有模型组件均以结构化 YAML 配置描述，便于通过自然语言解析或生成配置。
- 产流、汇流以及参数分区在配置中显式命名，可通过大模型对指定区域进行参数修改、情景设置与报告生成。
- 示例配置包含 `evaluation` 节，可指示需要关注的指标、子流域及情景对比，为自动报告生成提供结构化输入。

<<<<<<< HEAD
=======

>>>>>>> 35ab33ec
## 下一步扩展建议

- 集成 `rasterio`、`richdem` 等库实现自动 DEM 划分流程。
- 增加更多产流/汇流模块，例如 VIC、HBV、动力波路由等。
- 对参数分区添加多目标优化与不确定性分析接口。
- 提供可视化与报告模板，结合大模型生成自然语言说明。<|MERGE_RESOLUTION|>--- conflicted
+++ resolved
@@ -12,10 +12,6 @@
 - **精度评价与多模型对比**：内置 NSE、RMSE、MAE、百分比偏差等指标及模型对比器，可对多参数分区、多子流域情景的结果进行统一评价。
 - **结果可视化与报告生成**：提供指标柱状图、径流过程对比图以及 Markdown 报告生成功能，便于开展模型准确性分析与自动化汇报。
 
-<<<<<<< HEAD
-=======
-
->>>>>>> 35ab33ec
 ## 目录结构
 
 ```
@@ -52,10 +48,6 @@
 
 # 可以直接提取参数分区控制点的流量序列：
 zone_flows = model.parameter_zone_discharge(local_results)
-<<<<<<< HEAD
-=======
-
->>>>>>> 35ab33ec
 ```
 
 3. **应用情景参数调整**：
@@ -112,23 +104,14 @@
 运行结束后可直接查看 `results/example_run` 目录下的 CSV、图表与报告，
 用于快速了解模型参数、情景配置及准确性分析的效果。
 
-<<<<<<< HEAD
-=======
-=======
 
-```
-
->>>>>>> 35ab33ec
 ## 与大模型集成
 
 - 所有模型组件均以结构化 YAML 配置描述，便于通过自然语言解析或生成配置。
 - 产流、汇流以及参数分区在配置中显式命名，可通过大模型对指定区域进行参数修改、情景设置与报告生成。
 - 示例配置包含 `evaluation` 节，可指示需要关注的指标、子流域及情景对比，为自动报告生成提供结构化输入。
 
-<<<<<<< HEAD
-=======
 
->>>>>>> 35ab33ec
 ## 下一步扩展建议
 
 - 集成 `rasterio`、`richdem` 等库实现自动 DEM 划分流程。
